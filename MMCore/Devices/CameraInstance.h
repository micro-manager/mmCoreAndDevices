--- conflicted
+++ resolved
@@ -102,12 +102,8 @@
    
    // Frame buffer to store captured images
    mm::FrameBuffer snappedImage_;
-<<<<<<< HEAD
 
    std::mutex imageMutex_;
    std::condition_variable imageAvailable_;
-   std::atomic<int> insertImageCounter_{0};
-=======
    std::atomic<int> multiChannelImageCounter_{0};
->>>>>>> b385397e
 };