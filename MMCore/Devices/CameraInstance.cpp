--- conflicted
+++ resolved
@@ -25,7 +25,6 @@
 int CameraInstance::SnapImage() { 
    RequireInitialized(__func__); 
    isSnapping_.store(true);
-<<<<<<< HEAD
    int ret = DEVICE_OK;
    if (!GetImpl()->IsNewAPIImplemented()) {
       ret = GetImpl()->SnapImage();
@@ -36,17 +35,12 @@
          return ret;
       }
       ret = GetImpl()->AcquisitionStart();
-
       // Use condition variable to wait for image capture
       std::unique_lock<std::mutex> lock(imageMutex_);
-      imageAvailable_.wait(lock, [this]() { 
-         return !GetImpl()->IsCapturing() || !isSnapping_.load(); 
+      imageAvailable_.wait(lock, [this]() {
+         return (!GetImpl()->IsCapturing() && insertImageCounter_.load() == GetImpl()->GetNumberOfChannels());
       });
    }
-=======
-   insertImageCounter_.store(0);
-   int ret = GetImpl()->SnapImage();
->>>>>>> aed4e97c
    isSnapping_.store(false);
    return ret;
 }
@@ -276,16 +270,10 @@
    // For multi-channel cameras, insertImage will be called once for each channel
    snappedImage_.SetPixels(insertImageCounter_.load(), buf);
    insertImageCounter_.fetch_add(1);
-
-<<<<<<< HEAD
-   // now ready for GetImage to be called
-   isSnapping_.store(false);
    
    // Notify any waiting threads that the image is available
    {
       std::lock_guard<std::mutex> lock(imageMutex_);
       imageAvailable_.notify_all();
    }
-=======
->>>>>>> aed4e97c
 }