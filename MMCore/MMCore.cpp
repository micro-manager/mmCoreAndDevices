--- conflicted
+++ resolved
@@ -1039,26 +1039,16 @@
  * This helper function is executed by a single thread, allowing initializeAllDevices to operate multi-threaded.
  * All devices are supposed to originate from the same device adapter
  */
-<<<<<<< HEAD
-int CMMCore::initializeVectorOfDevices(std::vector<std::pair<std::shared_ptr<DeviceInstance>, std::string>> pDevices) {
-   for (int i = 0; i < pDevices.size(); i++) {
-      std::shared_ptr<DeviceInstance> pDevice = pDevices[i].first;
-
-      mm::DeviceModuleLockGuard guard(pDevice);
-      LOG_INFO(coreLogger_) << "Will initialize device " << pDevices[i].second;
-      pDevice->Initialize();
-      LOG_INFO(coreLogger_) << "Did initialize device " << pDevices[i].second;
-
-      // Capture initial state labels for State devices
-      captureInitialStateLabels(pDevice, pDevices[i].second.c_str());
-=======
+
 int CMMCore::initializeVectorOfDevices(std::vector<std::pair<std::shared_ptr<DeviceInstance>, std::string>> devicesLabels) {
    for (auto& deviceLabel : devicesLabels) {
       mm::DeviceModuleLockGuard guard(deviceLabel.first);
       LOG_INFO(coreLogger_) << "Will initialize device " << deviceLabel.second;
       deviceLabel.first->Initialize();
       LOG_INFO(coreLogger_) << "Did initialize device " << deviceLabel.second;
->>>>>>> 90999fc9
+
+      // Capture initial state labels for State devices
+      captureInitialStateLabels(pDevice, pDevices[i].second.c_str());
    }
    return DEVICE_OK;
 }
